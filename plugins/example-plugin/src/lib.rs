//
// Copyright (c) 2022 ZettaScale Technology
//
// This program and the accompanying materials are made available under the
// terms of the Eclipse Public License 2.0 which is available at
// http://www.eclipse.org/legal/epl-2.0, or the Apache License, Version 2.0
// which is available at https://www.apache.org/licenses/LICENSE-2.0.
//
// SPDX-License-Identifier: EPL-2.0 OR Apache-2.0
//
// Contributors:
//   ZettaScale Zenoh Team, <zenoh@zettascale.tech>
//
#![recursion_limit = "256"]

use futures::select;
use log::{debug, info};
use std::collections::HashMap;
use std::convert::TryFrom;
use std::sync::{
    atomic::{AtomicBool, Ordering::Relaxed},
    Arc, Mutex,
};
use zenoh::net::runtime::Runtime;
use zenoh::plugins::{Plugin, RunningPluginTrait, ValidationFunction, ZenohPlugin};
use zenoh::prelude::*;
use zenoh_core::AsyncResolve;
use zenoh_core::SyncResolve;
use zenoh_core::{bail, zlock, Result as ZResult};

// The struct implementing the ZenohPlugin and ZenohPlugin traits
pub struct ExamplePlugin {}

// declaration of the plugin's VTable for zenohd to find the plugin's functions to be called
zenoh_plugin_trait::declare_plugin!(ExamplePlugin);

<<<<<<< HEAD
const DEFAULT_SELECTOR: &str = "demo/example/**";
=======
// A default selector for this example of storage plugin (in case the config doesn't set it)
// This plugin will subscribe to this selector and declare a queryable with this selector
const DEFAULT_SELECTOR: &str = "/demo/example/**";

>>>>>>> 12bc4744
impl ZenohPlugin for ExamplePlugin {}
impl Plugin for ExamplePlugin {
    type StartArgs = Runtime;
    type RunningPlugin = zenoh::plugins::RunningPlugin;

    // A mandatory const to define, in case of the plugin is built as a standalone executable
    const STATIC_NAME: &'static str = "example";

    // The first operation called by zenohd on the plugin
    fn start(name: &str, runtime: &Self::StartArgs) -> ZResult<Self::RunningPlugin> {
        let config = runtime.config.lock();
        let self_cfg = config.plugin(name).unwrap().as_object().unwrap();
<<<<<<< HEAD
        let selector: KeyExpr = match self_cfg.get("storage-selector") {
            Some(serde_json::Value::String(s)) => KeyExpr::try_from(s)?,
            None => KeyExpr::try_from(DEFAULT_SELECTOR).unwrap(),
=======

        // get the plugin's config details from self_cfg Map (here the "storage-selector" property)
        let selector;
        match self_cfg.get("storage-selector") {
            Some(serde_json::Value::String(s)) => {
                selector = s.clone();
            }
            None => selector = DEFAULT_SELECTOR.into(),
>>>>>>> 12bc4744
            _ => {
                bail!("storage-selector is a mandatory option for {}", name)
            }
        }
        .clone()
        .into_owned();
        std::mem::drop(config);

        // a flag to end the plugin's loop when the plugin is removed from the config
        let flag = Arc::new(AtomicBool::new(true));
<<<<<<< HEAD
        async_std::task::spawn(run(runtime.clone(), selector, flag.clone()));
=======
        // spawn the task running the plugin's loop
        async_std::task::spawn(run(runtime.clone(), selector.into(), flag.clone()));
        // return a RunningPlugin to zenohd
>>>>>>> 12bc4744
        Ok(Box::new(RunningPlugin(Arc::new(Mutex::new(
            RunningPluginInner {
                flag,
                name: name.into(),
                runtime: runtime.clone(),
            },
        )))))
    }
}

// An inner-state for the RunningPlugin
struct RunningPluginInner {
    flag: Arc<AtomicBool>,
    name: String,
    runtime: Runtime,
}
// The RunningPlugin struct implementing the RunningPluginTrait trait
#[derive(Clone)]
struct RunningPlugin(Arc<Mutex<RunningPluginInner>>);
impl RunningPluginTrait for RunningPlugin {

    // Operation returning a ValidationFunction(path, old, new)-> ZResult<Option<serde_json::Map<String, serde_json::Value>>>
    // this function will be called each time the plugin's config is changed via the zenohd admin space
    fn config_checker(&self) -> ValidationFunction {
        let guard = zlock!(&self.0);
        let name = guard.name.clone();
        std::mem::drop(guard);
        let plugin = self.clone();
        Arc::new(move |path, old, new| {
            const STORAGE_SELECTOR: &str = "storage-selector";
            if path == STORAGE_SELECTOR || path.is_empty() {
                match (old.get(STORAGE_SELECTOR), new.get(STORAGE_SELECTOR)) {
                    (Some(serde_json::Value::String(os)), Some(serde_json::Value::String(ns)))
                        if os == ns => {}
                    (_, Some(serde_json::Value::String(selector))) => {
                        let mut guard = zlock!(&plugin.0);
                        guard.flag.store(false, Relaxed);
                        guard.flag = Arc::new(AtomicBool::new(true));
                        match KeyExpr::try_from(selector.clone()) {
                            Err(e) => log::error!("{}", e),
                            Ok(selector) => {
                                async_std::task::spawn(run(
                                    guard.runtime.clone(),
                                    selector,
                                    guard.flag.clone(),
                                ));
                            }
                        }
                        return Ok(None);
                    }
                    (_, None) => {
                        let guard = zlock!(&plugin.0);
                        guard.flag.store(false, Relaxed);
                    }
                    _ => {
                        bail!("storage-selector for {} must be a string", &name)
                    }
                }
            }
            bail!("unknown option {} for {}", path, &name)
        })
    }

    // Function called on any query on admin space that matches this plugin's sub-part of the admin space.
    // Thus the plugin can reply its contribution to the global admin space of this zenohd.
    fn adminspace_getter<'a>(
        &'a self,
        _selector: &'a Selector<'a>,
        _plugin_status_key: &str,
    ) -> ZResult<Vec<zenoh::plugins::Response>> {
        Ok(Vec::new())
    }
}

// If the plugin is dropped, set the flag to false to end the loop
impl Drop for RunningPlugin {
    fn drop(&mut self) {
        zlock!(self.0).flag.store(false, Relaxed);
    }
}

async fn run(runtime: Runtime, selector: KeyExpr<'_>, flag: Arc<AtomicBool>) {
    env_logger::init();

<<<<<<< HEAD
    let session = zenoh::Session::init(runtime, true, vec![], vec![])
        .res_async()
        .await;
=======
    // create a zenoh Session that shares the same Runtime than zenohd
    let session = zenoh::Session::init(runtime, true, vec![], vec![]).await;
>>>>>>> 12bc4744

    // the HasMap used as a storage by this example of storage plugin
    let mut stored: HashMap<String, Sample> = HashMap::new();

    debug!("Run example-plugin with storage-selector={}", selector);

    // This storage plugin subscribes to the selector and will store in HashMap the received samples
    debug!("Create Subscriber on {}", selector);
    let sub = session
        .declare_subscriber(&selector)
        .res_async()
        .await
        .unwrap();

    // This storage plugin declares a Queryable that will reply to queries with the samples stored in the HashMap
    debug!("Create Queryable on {}", selector);
    let queryable = session.declare_queryable(&selector).res_sync().unwrap();

    // Plugin's event loop, while the flag is true
    while flag.load(Relaxed) {
        select!(
<<<<<<< HEAD
            sample = sub.recv_async() => {
=======
            // on sample received by the Subscriber
            sample = sub.next() => {
>>>>>>> 12bc4744
                let sample = sample.unwrap();
                info!("Received data ('{}': '{}')", sample.key_expr, sample.value);
                stored.insert(sample.key_expr.to_string(), sample);
            },

<<<<<<< HEAD
            query = queryable.recv_async() => {
=======
            // on query received by the Queryable
            query = queryable.next() => {
>>>>>>> 12bc4744
                let query = query.unwrap();
                info!("Handling query '{}'", query.selector());
                for (key_expr, sample) in stored.iter() {
                    if query.selector().key_expr.intersects(unsafe{keyexpr::from_str_unchecked(key_expr)}) {
                        query.reply(Ok(sample.clone())).res_async().await.unwrap();
                    }
                }
            }
        );
    }
}<|MERGE_RESOLUTION|>--- conflicted
+++ resolved
@@ -34,14 +34,10 @@
 // declaration of the plugin's VTable for zenohd to find the plugin's functions to be called
 zenoh_plugin_trait::declare_plugin!(ExamplePlugin);
 
-<<<<<<< HEAD
-const DEFAULT_SELECTOR: &str = "demo/example/**";
-=======
 // A default selector for this example of storage plugin (in case the config doesn't set it)
 // This plugin will subscribe to this selector and declare a queryable with this selector
-const DEFAULT_SELECTOR: &str = "/demo/example/**";
+const DEFAULT_SELECTOR: &str = "demo/example/**";
 
->>>>>>> 12bc4744
 impl ZenohPlugin for ExamplePlugin {}
 impl Plugin for ExamplePlugin {
     type StartArgs = Runtime;
@@ -54,20 +50,10 @@
     fn start(name: &str, runtime: &Self::StartArgs) -> ZResult<Self::RunningPlugin> {
         let config = runtime.config.lock();
         let self_cfg = config.plugin(name).unwrap().as_object().unwrap();
-<<<<<<< HEAD
+        // get the plugin's config details from self_cfg Map (here the "storage-selector" property)
         let selector: KeyExpr = match self_cfg.get("storage-selector") {
             Some(serde_json::Value::String(s)) => KeyExpr::try_from(s)?,
             None => KeyExpr::try_from(DEFAULT_SELECTOR).unwrap(),
-=======
-
-        // get the plugin's config details from self_cfg Map (here the "storage-selector" property)
-        let selector;
-        match self_cfg.get("storage-selector") {
-            Some(serde_json::Value::String(s)) => {
-                selector = s.clone();
-            }
-            None => selector = DEFAULT_SELECTOR.into(),
->>>>>>> 12bc4744
             _ => {
                 bail!("storage-selector is a mandatory option for {}", name)
             }
@@ -78,13 +64,9 @@
 
         // a flag to end the plugin's loop when the plugin is removed from the config
         let flag = Arc::new(AtomicBool::new(true));
-<<<<<<< HEAD
+        // spawn the task running the plugin's loop
         async_std::task::spawn(run(runtime.clone(), selector, flag.clone()));
-=======
-        // spawn the task running the plugin's loop
-        async_std::task::spawn(run(runtime.clone(), selector.into(), flag.clone()));
         // return a RunningPlugin to zenohd
->>>>>>> 12bc4744
         Ok(Box::new(RunningPlugin(Arc::new(Mutex::new(
             RunningPluginInner {
                 flag,
@@ -105,7 +87,6 @@
 #[derive(Clone)]
 struct RunningPlugin(Arc<Mutex<RunningPluginInner>>);
 impl RunningPluginTrait for RunningPlugin {
-
     // Operation returning a ValidationFunction(path, old, new)-> ZResult<Option<serde_json::Map<String, serde_json::Value>>>
     // this function will be called each time the plugin's config is changed via the zenohd admin space
     fn config_checker(&self) -> ValidationFunction {
@@ -169,14 +150,10 @@
 async fn run(runtime: Runtime, selector: KeyExpr<'_>, flag: Arc<AtomicBool>) {
     env_logger::init();
 
-<<<<<<< HEAD
+    // create a zenoh Session that shares the same Runtime than zenohd
     let session = zenoh::Session::init(runtime, true, vec![], vec![])
         .res_async()
         .await;
-=======
-    // create a zenoh Session that shares the same Runtime than zenohd
-    let session = zenoh::Session::init(runtime, true, vec![], vec![]).await;
->>>>>>> 12bc4744
 
     // the HasMap used as a storage by this example of storage plugin
     let mut stored: HashMap<String, Sample> = HashMap::new();
@@ -198,31 +175,22 @@
     // Plugin's event loop, while the flag is true
     while flag.load(Relaxed) {
         select!(
-<<<<<<< HEAD
-            sample = sub.recv_async() => {
-=======
-            // on sample received by the Subscriber
-            sample = sub.next() => {
->>>>>>> 12bc4744
-                let sample = sample.unwrap();
-                info!("Received data ('{}': '{}')", sample.key_expr, sample.value);
-                stored.insert(sample.key_expr.to_string(), sample);
-            },
-
-<<<<<<< HEAD
-            query = queryable.recv_async() => {
-=======
-            // on query received by the Queryable
-            query = queryable.next() => {
->>>>>>> 12bc4744
-                let query = query.unwrap();
-                info!("Handling query '{}'", query.selector());
-                for (key_expr, sample) in stored.iter() {
-                    if query.selector().key_expr.intersects(unsafe{keyexpr::from_str_unchecked(key_expr)}) {
-                        query.reply(Ok(sample.clone())).res_async().await.unwrap();
+        // on sample received by the Subscriber
+                    sample = sub.recv_async() => {
+                        let sample = sample.unwrap();
+                        info!("Received data ('{}': '{}')", sample.key_expr, sample.value);
+                        stored.insert(sample.key_expr.to_string(), sample);
+                    },
+        // on query received by the Queryable
+                    query = queryable.recv_async() => {
+                        let query = query.unwrap();
+                        info!("Handling query '{}'", query.selector());
+                        for (key_expr, sample) in stored.iter() {
+                            if query.selector().key_expr.intersects(unsafe{keyexpr::from_str_unchecked(key_expr)}) {
+                                query.reply(Ok(sample.clone())).res_async().await.unwrap();
+                            }
+                        }
                     }
-                }
-            }
-        );
+                );
     }
 }