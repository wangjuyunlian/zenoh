--- conflicted
+++ resolved
@@ -139,16 +139,10 @@
 
 use async_trait::async_trait;
 use std::sync::Arc;
-<<<<<<< HEAD
-=======
 use zenoh::prelude::{KeyExpr, Sample, Selector};
+use zenoh::queryable::ReplyBuilder;
 use zenoh::time::Timestamp;
->>>>>>> ddd09384
 pub use zenoh::Result as ZResult;
-use zenoh::{
-    prelude::{KeyExpr, Sample, Selector},
-    queryable::ReplyBuilder,
-};
 
 pub mod config;
 pub mod utils;
