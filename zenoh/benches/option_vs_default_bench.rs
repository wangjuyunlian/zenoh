//
// Copyright (c) 2017, 2020 ADLINK Technology Inc.
//
// This program and the accompanying materials are made available under the
// terms of the Eclipse Public License 2.0 which is available at
// http://www.eclipse.org/legal/epl-2.0, or the Apache License, Version 2.0
// which is available at https://www.apache.org/licenses/LICENSE-2.0.
//
// SPDX-License-Identifier: EPL-2.0 OR Apache-2.0
//
// Contributors:
//   ADLINK zenoh team, <zenoh@adlink-labs.tech>
//
#[macro_use]
extern crate criterion;

use criterion::Criterion;

#[derive(Debug, Clone, PartialEq)]
pub enum Target {
    BestMatching,
    All,
    AllComplete,
    None,
    #[cfg(feature = "complete_n")]
    Complete(u64),
}

impl Default for Target {
    fn default() -> Self {
        Target::BestMatching
    }
}

#[derive(Debug, Clone, PartialEq, Default)]
pub struct QueryTarget {
    pub storage: Target,
    pub eval: Target,
    // @TODO: finalise
}

pub const QUERY_TARGET_DEFAULT: QueryTarget = QueryTarget {
    storage: Target::BestMatching,
    eval: Target::BestMatching,
};

impl Default for &QueryTarget {
    fn default() -> Self {
        &QUERY_TARGET_DEFAULT
    }
}

pub fn pass_by_ref_option(arg: &Option<QueryTarget>, sum: &mut u64) {
    let v = arg.as_ref().unwrap_or_default();
    match v.eval {
<<<<<<< HEAD
        Target::BestMatching => *sum = *sum * 3,
        Target::AllComplete => *sum = *sum * 2,
        Target::All => *sum = *sum * 1,
        Target::None => *sum = *sum * 5,
        #[cfg(feature = "complete_n")]
        Target::Complete(_) => *sum = *sum * 4,
=======
        Target::BestMatching => *sum *= 3,
        Target::Complete { n: _ } => *sum *= 2,
        Target::All => (),
        Target::None => *sum *= 5,
>>>>>>> 8ae5936b
    }
}

pub fn pass_by_option(arg: Option<QueryTarget>, sum: &mut u64) {
    let v = arg.unwrap_or_default();
    match v.eval {
<<<<<<< HEAD
        Target::BestMatching => *sum = *sum * 3,
        Target::AllComplete => *sum = *sum * 2,
        Target::All => *sum = *sum * 1,
        Target::None => *sum = *sum * 5,
        #[cfg(feature = "complete_n")]
        Target::Complete(_) => *sum = *sum * 4,
=======
        Target::BestMatching => *sum *= 3,
        Target::Complete { n: _ } => *sum *= 2,
        Target::All => (),
        Target::None => *sum *= 5,
>>>>>>> 8ae5936b
    }
}

pub fn pass_by_ref(arg: &QueryTarget, sum: &mut u64) {
    match arg.eval {
<<<<<<< HEAD
        Target::BestMatching => *sum = *sum * 3,
        Target::AllComplete => *sum = *sum * 2,
        Target::All => *sum = *sum * 1,
        Target::None => *sum = *sum * 5,
        #[cfg(feature = "complete_n")]
        Target::Complete(_) => *sum = *sum * 4,
=======
        Target::BestMatching => *sum *= 3,
        Target::Complete { n: _ } => *sum *= 2,
        Target::All => (),
        Target::None => *sum *= 5,
>>>>>>> 8ae5936b
    }
}

pub fn pass_by_val(arg: QueryTarget, sum: &mut u64) {
    match arg.eval {
<<<<<<< HEAD
        Target::BestMatching => *sum = *sum * 3,
        Target::AllComplete => *sum = *sum * 2,
        Target::All => *sum = *sum * 1,
        Target::None => *sum = *sum * 5,
        #[cfg(feature = "complete_n")]
        Target::Complete(_) => *sum = *sum * 4,
=======
        Target::BestMatching => *sum *= 3,
        Target::Complete { n: _ } => *sum *= 2,
        Target::All => (),
        Target::None => *sum *= 5,
>>>>>>> 8ae5936b
    }
}

fn criterion_benchmark(c: &mut Criterion) {
    let mut sum1 = 0u64;
    c.bench_function("pass_by_ref_option None", |b| {
        b.iter(|| {
            pass_by_ref_option(&None, &mut sum1);
        })
    });

    let mut sum2 = 0u64;
    let v = Some(QUERY_TARGET_DEFAULT);
    c.bench_function("pass_by_ref_option Some()", |b| {
        b.iter(|| {
            pass_by_ref_option(&v, &mut sum2);
        })
    });

    let mut sum3 = 0u64;
    c.bench_function("pass_by_option None", |b| {
        b.iter(|| {
            pass_by_option(None, &mut sum3);
        })
    });

    let mut sum4 = 0u64;
    c.bench_function("pass_by_option Some()", |b| {
        b.iter(|| {
            pass_by_option(Some(QUERY_TARGET_DEFAULT), &mut sum4);
        })
    });

    let mut sum5 = 0u64;
    c.bench_function("pass_by_ref default", |b| {
        b.iter(|| {
            pass_by_ref(&QueryTarget::default(), &mut sum5);
        })
    });

    let mut sum6 = 0u64;
    c.bench_function("pass_by_ref QUERY_TARGET_DEFAULT", |b| {
        b.iter(|| {
            pass_by_ref(&QUERY_TARGET_DEFAULT, &mut sum6);
        })
    });

    let mut sum7 = 0u64;
    c.bench_function("pass_by_val default", |b| {
        b.iter(|| {
            pass_by_val(QueryTarget::default(), &mut sum7);
        })
    });

    let mut sum8 = 0u64;
    c.bench_function("pass_by_ref QUERY_TARGET_DEFAULT", |b| {
        b.iter(|| {
            pass_by_val(QUERY_TARGET_DEFAULT, &mut sum8);
        })
    });
}

criterion_group!(benches, criterion_benchmark);
criterion_main!(benches);<|MERGE_RESOLUTION|>--- conflicted
+++ resolved
@@ -53,74 +53,46 @@
 pub fn pass_by_ref_option(arg: &Option<QueryTarget>, sum: &mut u64) {
     let v = arg.as_ref().unwrap_or_default();
     match v.eval {
-<<<<<<< HEAD
-        Target::BestMatching => *sum = *sum * 3,
-        Target::AllComplete => *sum = *sum * 2,
-        Target::All => *sum = *sum * 1,
-        Target::None => *sum = *sum * 5,
-        #[cfg(feature = "complete_n")]
-        Target::Complete(_) => *sum = *sum * 4,
-=======
         Target::BestMatching => *sum *= 3,
-        Target::Complete { n: _ } => *sum *= 2,
+        Target::AllComplete => *sum *= 2,
         Target::All => (),
         Target::None => *sum *= 5,
->>>>>>> 8ae5936b
+        #[cfg(feature = "complete_n")]
+        Target::Complete(_) => *sum *= 4,
     }
 }
 
 pub fn pass_by_option(arg: Option<QueryTarget>, sum: &mut u64) {
     let v = arg.unwrap_or_default();
     match v.eval {
-<<<<<<< HEAD
-        Target::BestMatching => *sum = *sum * 3,
-        Target::AllComplete => *sum = *sum * 2,
-        Target::All => *sum = *sum * 1,
-        Target::None => *sum = *sum * 5,
-        #[cfg(feature = "complete_n")]
-        Target::Complete(_) => *sum = *sum * 4,
-=======
         Target::BestMatching => *sum *= 3,
-        Target::Complete { n: _ } => *sum *= 2,
+        Target::AllComplete => *sum *= 2,
         Target::All => (),
         Target::None => *sum *= 5,
->>>>>>> 8ae5936b
+        #[cfg(feature = "complete_n")]
+        Target::Complete(_) => *sum *= 4,
     }
 }
 
 pub fn pass_by_ref(arg: &QueryTarget, sum: &mut u64) {
     match arg.eval {
-<<<<<<< HEAD
-        Target::BestMatching => *sum = *sum * 3,
-        Target::AllComplete => *sum = *sum * 2,
-        Target::All => *sum = *sum * 1,
-        Target::None => *sum = *sum * 5,
-        #[cfg(feature = "complete_n")]
-        Target::Complete(_) => *sum = *sum * 4,
-=======
         Target::BestMatching => *sum *= 3,
-        Target::Complete { n: _ } => *sum *= 2,
+        Target::AllComplete => *sum *= 2,
         Target::All => (),
         Target::None => *sum *= 5,
->>>>>>> 8ae5936b
+        #[cfg(feature = "complete_n")]
+        Target::Complete(_) => *sum *= 4,
     }
 }
 
 pub fn pass_by_val(arg: QueryTarget, sum: &mut u64) {
     match arg.eval {
-<<<<<<< HEAD
-        Target::BestMatching => *sum = *sum * 3,
-        Target::AllComplete => *sum = *sum * 2,
-        Target::All => *sum = *sum * 1,
-        Target::None => *sum = *sum * 5,
-        #[cfg(feature = "complete_n")]
-        Target::Complete(_) => *sum = *sum * 4,
-=======
         Target::BestMatching => *sum *= 3,
-        Target::Complete { n: _ } => *sum *= 2,
+        Target::AllComplete => *sum *= 2,
         Target::All => (),
         Target::None => *sum *= 5,
->>>>>>> 8ae5936b
+        #[cfg(feature = "complete_n")]
+        Target::Complete(_) => *sum *= 4,
     }
 }
 
