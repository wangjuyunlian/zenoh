//
// Copyright (c) 2017, 2020 ADLINK Technology Inc.
//
// This program and the accompanying materials are made available under the
// terms of the Eclipse Public License 2.0 which is available at
// http://www.eclipse.org/legal/epl-2.0, or the Apache License, Version 2.0
// which is available at https://www.apache.org/licenses/LICENSE-2.0.
//
// SPDX-License-Identifier: EPL-2.0 OR Apache-2.0
//
// Contributors:
//   ADLINK zenoh team, <zenoh@adlink-labs.tech>
//
use async_std::sync::Arc;
use std::convert::TryInto;
use uhlc::HLC;
use zenoh::net::protocol::core::rname::intersect;
use zenoh::net::protocol::core::{
<<<<<<< HEAD
    whatami, CongestionControl, PeerId, QueryConsolidation, QueryTarget, QueryableInfo,
    Reliability, ResKey, SubInfo, SubMode, ZInt,
=======
    whatami, Channel, CongestionControl, PeerId, QueryConsolidation, QueryTarget, Reliability,
    ResKey, SubInfo, SubMode, ZInt,
>>>>>>> 8ae5936b
};
use zenoh::net::protocol::io::ZBuf;
use zenoh::net::protocol::proto::{DataInfo, RoutingContext};
use zenoh::net::routing::router::*;
use zenoh::net::transport::{DummyPrimitives, Primitives};
use zenoh_util::zlock;

#[test]
fn base_test() {
    let mut tables = Tables::new(
        PeerId::new(0, [0; 16]),
        whatami::CLIENT,
        Some(Arc::new(HLC::default())),
    );
    let primitives = Arc::new(DummyPrimitives::new());
    let face = tables.open_face(PeerId::new(0, [0; 16]), whatami::CLIENT, primitives);
    register_resource(
        &mut tables,
        &mut face.upgrade().unwrap(),
        1,
        0,
        "/one/two/three",
    );
    register_resource(
        &mut tables,
        &mut face.upgrade().unwrap(),
        2,
        0,
        "/one/deux/trois",
    );

    let sub_info = SubInfo {
        reliability: Reliability::Reliable,
        mode: SubMode::Push,
        period: None,
    };
    declare_client_subscription(
        &mut tables,
        &mut face.upgrade().unwrap(),
        1,
        "/four/five",
        &sub_info,
    );

    Tables::print(&tables);
}

#[test]
fn match_test() {
    let rnames = [
        "/",
        "/a",
        "/a/",
        "/a/b",
        "/*",
        "/abc",
        "/abc/",
        "/*/",
        "xxx",
        "/ab*",
        "/abcd",
        "/ab*d",
        "/ab",
        "/ab/*",
        "/a/*/c/*/e",
        "/a/b/c/d/e",
        "/a/*b/c/*d/e",
        "/a/xb/c/xd/e",
        "/a/c/e",
        "/a/b/c/d/x/e",
        "/ab*cd",
        "/abxxcxxd",
        "/abxxcxxcd",
        "/abxxcxxcdx",
        "/**",
        "/a/b/c",
        "/a/b/c/",
        "/**/",
        "/ab/**",
        "/**/xyz",
        "/a/b/xyz/d/e/f/xyz",
        "/**/xyz*xyz",
        "/a/b/xyz/d/e/f/xyz",
        "/a/**/c/**/e",
        "/a/b/b/b/c/d/d/d/e",
        "/a/**/c/*/e/*",
        "/a/b/b/b/c/d/d/c/d/e/f",
        "/a/**/c/*/e/*",
        "/x/abc",
        "/x/*",
        "/x/abc*",
        "/x/*abc",
        "/x/a*",
        "/x/a*de",
        "/x/abc*de",
        "/x/a*d*e",
        "/x/a*e",
        "/x/a*c*e",
        "/x/ade",
        "/x/c*",
        "/x/*d",
        "/x/*e",
    ];

    let mut tables = Tables::new(
        PeerId::new(0, [0; 16]),
        whatami::CLIENT,
        Some(Arc::new(HLC::default())),
    );
    let primitives = Arc::new(DummyPrimitives::new());
    let face = tables.open_face(PeerId::new(0, [0; 16]), whatami::CLIENT, primitives);
    for (i, rname) in rnames.iter().enumerate() {
        register_resource(
            &mut tables,
            &mut face.upgrade().unwrap(),
            i.try_into().unwrap(),
            0,
            rname,
        );
    }

    for rname1 in rnames.iter() {
        let res_matches = Resource::get_matches(&tables, rname1);
        for rname2 in rnames.iter() {
            if res_matches
                .iter()
                .map(|m| m.upgrade().unwrap().name())
                .any(|x| x == **rname2)
            {
                assert!(intersect(rname1, rname2));
            } else {
                assert!(!intersect(rname1, rname2));
            }
        }
    }
}

#[test]
fn clean_test() {
    let mut tables = Tables::new(
        PeerId::new(0, [0; 16]),
        whatami::CLIENT,
        Some(Arc::new(HLC::default())),
    );

    let primitives = Arc::new(DummyPrimitives::new());
    let face0 = tables.open_face(PeerId::new(0, [0; 16]), whatami::CLIENT, primitives);
    assert!(face0.upgrade().is_some());

    // --------------
    register_resource(&mut tables, &mut face0.upgrade().unwrap(), 1, 0, "/todrop1");
    let optres1 =
        Resource::get_resource(tables._get_root(), "/todrop1").map(|res| Arc::downgrade(&res));
    assert!(optres1.is_some());
    let res1 = optres1.unwrap();
    assert!(res1.upgrade().is_some());

    register_resource(
        &mut tables,
        &mut face0.upgrade().unwrap(),
        2,
        0,
        "/todrop1/todrop11",
    );
    let optres2 = Resource::get_resource(tables._get_root(), "/todrop1/todrop11")
        .map(|res| Arc::downgrade(&res));
    assert!(optres2.is_some());
    let res2 = optres2.unwrap();
    assert!(res2.upgrade().is_some());

<<<<<<< HEAD
    register_resource(&mut tables, &mut face0.upgrade().unwrap(), 3, 0, "/**");
    let optres3 =
        Resource::get_resource(&tables._get_root(), "/**").map(|res| Arc::downgrade(&res));
=======
    declare_resource(&mut tables, &mut face0.upgrade().unwrap(), 3, 0, "/**");
    let optres3 = Resource::get_resource(tables._get_root(), "/**").map(|res| Arc::downgrade(&res));
>>>>>>> 8ae5936b
    assert!(optres3.is_some());
    let res3 = optres3.unwrap();
    assert!(res3.upgrade().is_some());

    unregister_resource(&mut tables, &mut face0.upgrade().unwrap(), 1);
    assert!(res1.upgrade().is_some());
    assert!(res2.upgrade().is_some());
    assert!(res3.upgrade().is_some());

    unregister_resource(&mut tables, &mut face0.upgrade().unwrap(), 2);
    assert!(!res1.upgrade().is_some());
    assert!(!res2.upgrade().is_some());
    assert!(res3.upgrade().is_some());

    unregister_resource(&mut tables, &mut face0.upgrade().unwrap(), 3);
    assert!(!res1.upgrade().is_some());
    assert!(!res2.upgrade().is_some());
    assert!(!res3.upgrade().is_some());

    // --------------
    register_resource(&mut tables, &mut face0.upgrade().unwrap(), 1, 0, "/todrop1");
    let optres1 =
        Resource::get_resource(tables._get_root(), "/todrop1").map(|res| Arc::downgrade(&res));
    assert!(optres1.is_some());
    let res1 = optres1.unwrap();
    assert!(res1.upgrade().is_some());

    let sub_info = SubInfo {
        reliability: Reliability::Reliable,
        mode: SubMode::Push,
        period: None,
    };

    declare_client_subscription(
        &mut tables,
        &mut face0.upgrade().unwrap(),
        0,
        "/todrop1/todrop11",
        &sub_info,
    );
    let optres2 = Resource::get_resource(tables._get_root(), "/todrop1/todrop11")
        .map(|res| Arc::downgrade(&res));
    assert!(optres2.is_some());
    let res2 = optres2.unwrap();
    assert!(res2.upgrade().is_some());

    declare_client_subscription(
        &mut tables,
        &mut face0.upgrade().unwrap(),
        1,
        "/todrop12",
        &sub_info,
    );
    let optres3 = Resource::get_resource(tables._get_root(), "/todrop1/todrop12")
        .map(|res| Arc::downgrade(&res));
    assert!(optres3.is_some());
    let res3 = optres3.unwrap();
    assert!(res3.upgrade().is_some());

    forget_client_subscription(&mut tables, &mut face0.upgrade().unwrap(), 1, "/todrop12");
    assert!(res1.upgrade().is_some());
    assert!(res2.upgrade().is_some());
    assert!(!res3.upgrade().is_some());

    forget_client_subscription(
        &mut tables,
        &mut face0.upgrade().unwrap(),
        0,
        "/todrop1/todrop11",
    );
    assert!(res1.upgrade().is_some());
    assert!(!res2.upgrade().is_some());
    assert!(!res3.upgrade().is_some());

    unregister_resource(&mut tables, &mut face0.upgrade().unwrap(), 1);
    assert!(!res1.upgrade().is_some());
    assert!(!res2.upgrade().is_some());
    assert!(!res3.upgrade().is_some());

    // --------------
    register_resource(&mut tables, &mut face0.upgrade().unwrap(), 2, 0, "/todrop3");
    declare_client_subscription(
        &mut tables,
        &mut face0.upgrade().unwrap(),
        0,
        "/todrop3",
        &sub_info,
    );
    let optres1 =
        Resource::get_resource(tables._get_root(), "/todrop3").map(|res| Arc::downgrade(&res));
    assert!(optres1.is_some());
    let res1 = optres1.unwrap();
    assert!(res1.upgrade().is_some());

    forget_client_subscription(&mut tables, &mut face0.upgrade().unwrap(), 0, "/todrop3");
    assert!(res1.upgrade().is_some());

    unregister_resource(&mut tables, &mut face0.upgrade().unwrap(), 2);
    assert!(!res1.upgrade().is_some());

    // --------------
    register_resource(&mut tables, &mut face0.upgrade().unwrap(), 3, 0, "/todrop4");
    register_resource(&mut tables, &mut face0.upgrade().unwrap(), 4, 0, "/todrop5");
    declare_client_subscription(
        &mut tables,
        &mut face0.upgrade().unwrap(),
        0,
        "/todrop5",
        &sub_info,
    );
    declare_client_subscription(
        &mut tables,
        &mut face0.upgrade().unwrap(),
        0,
        "/todrop6",
        &sub_info,
    );

    let optres1 =
        Resource::get_resource(tables._get_root(), "/todrop4").map(|res| Arc::downgrade(&res));
    assert!(optres1.is_some());
    let res1 = optres1.unwrap();
    let optres2 =
        Resource::get_resource(tables._get_root(), "/todrop5").map(|res| Arc::downgrade(&res));
    assert!(optres2.is_some());
    let res2 = optres2.unwrap();
    let optres3 =
        Resource::get_resource(tables._get_root(), "/todrop6").map(|res| Arc::downgrade(&res));
    assert!(optres3.is_some());
    let res3 = optres3.unwrap();

    assert!(res1.upgrade().is_some());
    assert!(res2.upgrade().is_some());
    assert!(res3.upgrade().is_some());

    tables.close_face(&face0);
    assert!(!face0.upgrade().is_some());
    assert!(!res1.upgrade().is_some());
    assert!(!res2.upgrade().is_some());
    assert!(!res3.upgrade().is_some());
}

pub struct ClientPrimitives {
    data: std::sync::Mutex<Option<ResKey<'static>>>,
    mapping: std::sync::Mutex<std::collections::HashMap<ZInt, String>>,
}

impl ClientPrimitives {
    pub fn new() -> ClientPrimitives {
        ClientPrimitives {
            data: std::sync::Mutex::new(None),
            mapping: std::sync::Mutex::new(std::collections::HashMap::new()),
        }
    }

    pub fn clear_data(&self) {
        *self.data.lock().unwrap() = None;
    }
}

impl Default for ClientPrimitives {
    fn default() -> Self {
        Self::new()
    }
}

impl ClientPrimitives {
    fn get_name(&self, reskey: &ResKey) -> String {
        let mapping = self.mapping.lock().unwrap();
        match reskey {
            ResKey::RName(name) => name.to_string(),
            ResKey::RId(id) => mapping.get(id).unwrap().clone(),
            ResKey::RIdWithSuffix(id, suffix) => {
                [&mapping.get(id).unwrap()[..], &suffix[..]].concat()
            }
        }
    }

    fn get_last_name(&self) -> Option<String> {
        self.data
            .lock()
            .unwrap()
            .as_ref()
            .map(|data| self.get_name(data))
    }

    #[allow(dead_code)]
    fn get_last_key(&self) -> Option<ResKey> {
        self.data.lock().unwrap().as_ref().cloned()
    }
}

impl Primitives for ClientPrimitives {
    fn decl_resource(&self, rid: ZInt, reskey: &ResKey) {
        let name = self.get_name(reskey);
        zlock!(self.mapping).insert(rid, name);
    }

    fn forget_resource(&self, rid: ZInt) {
        zlock!(self.mapping).remove(&rid);
    }

    fn decl_publisher(&self, _reskey: &ResKey, _routing_context: Option<RoutingContext>) {}
    fn forget_publisher(&self, _reskey: &ResKey, _routing_context: Option<RoutingContext>) {}

    fn decl_subscriber(
        &self,
        _reskey: &ResKey,
        _sub_info: &SubInfo,
        _routing_context: Option<RoutingContext>,
    ) {
    }
    fn forget_subscriber(&self, _reskey: &ResKey, _routing_context: Option<RoutingContext>) {}

    fn decl_queryable(
        &self,
        _reskey: &ResKey,
        _kind: ZInt,
        _qabl_info: &QueryableInfo,
        _routing_context: Option<RoutingContext>,
    ) {
    }
    fn forget_queryable(
        &self,
        _reskey: &ResKey,
        _kind: ZInt,
        _routing_context: Option<RoutingContext>,
    ) {
    }

    fn send_data(
        &self,
        reskey: &ResKey,
        _payload: ZBuf,
        _channel: Channel,
        _congestion_control: CongestionControl,
        _info: Option<DataInfo>,
        _routing_context: Option<RoutingContext>,
    ) {
        *zlock!(self.data) = Some(reskey.to_owned());
    }

    fn send_query(
        &self,
        _reskey: &ResKey,
        _value_selector: &str,
        _qid: ZInt,
        _target: QueryTarget,
        _consolidation: QueryConsolidation,
        _routing_context: Option<RoutingContext>,
    ) {
    }

    fn send_reply_data(
        &self,
        _qid: ZInt,
        _replier_kind: ZInt,
        _replier_id: PeerId,
        _reskey: ResKey,
        _info: Option<DataInfo>,
        _payload: ZBuf,
    ) {
    }
    fn send_reply_final(&self, _qid: ZInt) {}

    fn send_pull(
        &self,
        _is_final: bool,
        _reskey: &ResKey,
        _pull_id: ZInt,
        _max_samples: &Option<ZInt>,
    ) {
    }

    fn send_close(&self) {}
}

#[test]
fn client_test() {
    let mut tables = Tables::new(
        PeerId::new(0, [0; 16]),
        whatami::CLIENT,
        Some(Arc::new(HLC::default())),
    );
    let sub_info = SubInfo {
        reliability: Reliability::Reliable,
        mode: SubMode::Push,
        period: None,
    };

    let primitives0 = Arc::new(ClientPrimitives::new());
    let face0 = tables.open_face(
        PeerId::new(0, [0; 16]),
        whatami::CLIENT,
        primitives0.clone(),
    );
    register_resource(
        &mut tables,
        &mut face0.upgrade().unwrap(),
        11,
        0,
        "/test/client",
    );
    primitives0.decl_resource(11, &ResKey::RName("/test/client".into()));
    declare_client_subscription(
        &mut tables,
        &mut face0.upgrade().unwrap(),
        11,
        "/**",
        &sub_info,
    );
    register_resource(
        &mut tables,
        &mut face0.upgrade().unwrap(),
        12,
        11,
        "/z1_pub1",
    );
    primitives0.decl_resource(12, &ResKey::RIdWithSuffix(11, "/z1_pub1".into()));

    let primitives1 = Arc::new(ClientPrimitives::new());
    let face1 = tables.open_face(
        PeerId::new(0, [0; 16]),
        whatami::CLIENT,
        primitives1.clone(),
    );
    register_resource(
        &mut tables,
        &mut face1.upgrade().unwrap(),
        21,
        0,
        "/test/client",
    );
    primitives1.decl_resource(21, &ResKey::RName("/test/client".into()));
    declare_client_subscription(
        &mut tables,
        &mut face1.upgrade().unwrap(),
        21,
        "/**",
        &sub_info,
    );
    register_resource(
        &mut tables,
        &mut face1.upgrade().unwrap(),
        22,
        21,
        "/z2_pub1",
    );
    primitives1.decl_resource(22, &ResKey::RIdWithSuffix(21, "/z2_pub1".into()));

    let primitives2 = Arc::new(ClientPrimitives::new());
    let face2 = tables.open_face(
        PeerId::new(0, [0; 16]),
        whatami::CLIENT,
        primitives2.clone(),
    );
    register_resource(
        &mut tables,
        &mut face2.upgrade().unwrap(),
        31,
        0,
        "/test/client",
    );
    primitives2.decl_resource(31, &ResKey::RName("/test/client".into()));
    declare_client_subscription(
        &mut tables,
        &mut face2.upgrade().unwrap(),
        31,
        "/**",
        &sub_info,
    );

    primitives0.clear_data();
    primitives1.clear_data();
    primitives2.clear_data();
    route_data(
        &tables,
        &face0.upgrade().unwrap(),
        0,
        "/test/client/z1_wr1",
        Channel::default(),
        CongestionControl::default(),
        None,
        ZBuf::new(),
        None,
    );

    // functionnal check
    assert!(primitives1.get_last_name().is_some());
    assert_eq!(primitives1.get_last_name().unwrap(), "/test/client/z1_wr1");
    // mapping strategy check
    // assert_eq!(primitives1.get_last_key().unwrap(), ResKey::RIdWithSuffix(21, "/z1_wr1".to_string()));

    // functionnal check
    assert!(primitives2.get_last_name().is_some());
    assert_eq!(primitives2.get_last_name().unwrap(), "/test/client/z1_wr1");
    // mapping strategy check
    // assert_eq!(primitives2.get_last_key().unwrap(), ResKey::RIdWithSuffix(31, "/z1_wr1".to_string()));

    primitives0.clear_data();
    primitives1.clear_data();
    primitives2.clear_data();
    route_data(
        &tables,
        &face0.upgrade().unwrap(),
        11,
        "/z1_wr2",
        Channel::default(),
        CongestionControl::default(),
        None,
        ZBuf::new(),
        None,
    );

    // functionnal check
    assert!(primitives1.get_last_name().is_some());
    assert_eq!(primitives1.get_last_name().unwrap(), "/test/client/z1_wr2");
    // mapping strategy check
    // assert_eq!(primitives1.get_last_key().unwrap(), ResKey::RIdWithSuffix(21, "/z1_wr2".to_string()));

    // functionnal check
    assert!(primitives2.get_last_name().is_some());
    assert_eq!(primitives2.get_last_name().unwrap(), "/test/client/z1_wr2");
    // mapping strategy check
    // assert_eq!(primitives2.get_last_key().unwrap(), ResKey::RIdWithSuffix(31, "/z1_wr2".to_string()));

    primitives0.clear_data();
    primitives1.clear_data();
    primitives2.clear_data();
    route_data(
        &tables,
        &face1.upgrade().unwrap(),
        0,
        "/test/client/**",
        Channel::default(),
        CongestionControl::default(),
        None,
        ZBuf::new(),
        None,
    );

    // functionnal check
    assert!(primitives0.get_last_name().is_some());
    assert_eq!(primitives0.get_last_name().unwrap(), "/test/client/**");
    // mapping strategy check
    // assert_eq!(primitives1.get_last_key().unwrap(), ResKey::RIdWithSuffix(11, "/**".to_string()));

    // functionnal check
    assert!(primitives2.get_last_name().is_some());
    assert_eq!(primitives2.get_last_name().unwrap(), "/test/client/**");
    // mapping strategy check
    // assert_eq!(primitives2.get_last_key().unwrap(), ResKey::RIdWithSuffix(31, "/**".to_string()));

    primitives0.clear_data();
    primitives1.clear_data();
    primitives2.clear_data();
    route_data(
        &tables,
        &face0.upgrade().unwrap(),
        12,
        "",
        Channel::default(),
        CongestionControl::default(),
        None,
        ZBuf::new(),
        None,
    );

    // functionnal check
    assert!(primitives1.get_last_name().is_some());
    assert_eq!(primitives1.get_last_name().unwrap(), "/test/client/z1_pub1");
    // mapping strategy check
    // assert_eq!(primitives1.get_last_key().unwrap(), ResKey::RIdWithSuffix(21, "/z1_pub1".to_string()));

    // functionnal check
    assert!(primitives2.get_last_name().is_some());
    assert_eq!(primitives2.get_last_name().unwrap(), "/test/client/z1_pub1");
    // mapping strategy check
    // assert_eq!(primitives2.get_last_key().unwrap(), ResKey::RIdWithSuffix(31, "/z1_pub1".to_string()));

    primitives0.clear_data();
    primitives1.clear_data();
    primitives2.clear_data();
    route_data(
        &tables,
        &face1.upgrade().unwrap(),
        22,
        "",
        Channel::default(),
        CongestionControl::default(),
        None,
        ZBuf::new(),
        None,
    );

    // functionnal check
    assert!(primitives0.get_last_name().is_some());
    assert_eq!(primitives0.get_last_name().unwrap(), "/test/client/z2_pub1");
    // mapping strategy check
    // assert_eq!(primitives1.get_last_key().unwrap(), ResKey::RIdWithSuffix(11, "/z2_pub1".to_string()));

    // functionnal check
    assert!(primitives2.get_last_name().is_some());
    assert_eq!(primitives2.get_last_name().unwrap(), "/test/client/z2_pub1");
    // mapping strategy check
    // assert_eq!(primitives2.get_last_key().unwrap(), ResKey::RIdWithSuffix(31, "/z2_pub1".to_string()));
}<|MERGE_RESOLUTION|>--- conflicted
+++ resolved
@@ -16,13 +16,8 @@
 use uhlc::HLC;
 use zenoh::net::protocol::core::rname::intersect;
 use zenoh::net::protocol::core::{
-<<<<<<< HEAD
-    whatami, CongestionControl, PeerId, QueryConsolidation, QueryTarget, QueryableInfo,
+    whatami, Channel, CongestionControl, PeerId, QueryConsolidation, QueryTarget, QueryableInfo,
     Reliability, ResKey, SubInfo, SubMode, ZInt,
-=======
-    whatami, Channel, CongestionControl, PeerId, QueryConsolidation, QueryTarget, Reliability,
-    ResKey, SubInfo, SubMode, ZInt,
->>>>>>> 8ae5936b
 };
 use zenoh::net::protocol::io::ZBuf;
 use zenoh::net::protocol::proto::{DataInfo, RoutingContext};
@@ -193,14 +188,9 @@
     let res2 = optres2.unwrap();
     assert!(res2.upgrade().is_some());
 
-<<<<<<< HEAD
     register_resource(&mut tables, &mut face0.upgrade().unwrap(), 3, 0, "/**");
     let optres3 =
         Resource::get_resource(&tables._get_root(), "/**").map(|res| Arc::downgrade(&res));
-=======
-    declare_resource(&mut tables, &mut face0.upgrade().unwrap(), 3, 0, "/**");
-    let optres3 = Resource::get_resource(tables._get_root(), "/**").map(|res| Arc::downgrade(&res));
->>>>>>> 8ae5936b
     assert!(optres3.is_some());
     let res3 = optres3.unwrap();
     assert!(res3.upgrade().is_some());
