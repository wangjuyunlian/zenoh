--- conflicted
+++ resolved
@@ -13,11 +13,7 @@
 //
 use super::super::TransportManager;
 use super::establishment::authenticator::*;
-<<<<<<< HEAD
-use super::protocol::core::{WhatAmI, ZInt, ZenohId};
-=======
-use super::protocol::core::PeerId;
->>>>>>> 06a51168
+use super::protocol::core::ZenohId;
 use super::transport::{TransportUnicastConfig, TransportUnicastInner};
 use super::*;
 use crate::config::Config;
@@ -57,7 +53,7 @@
     // Established listeners
     pub(super) protocols: Arc<Mutex<HashMap<LocatorProtocol, LinkManagerUnicast>>>,
     // Established transports
-    pub(super) transports: Arc<Mutex<HashMap<PeerId, Arc<TransportUnicastInner>>>>,
+    pub(super) transports: Arc<Mutex<HashMap<ZenohId, Arc<TransportUnicastInner>>>>,
 }
 
 pub struct TransportManagerParamsUnicast {
@@ -220,20 +216,7 @@
             peer_authenticator: AsyncArc::new(AsyncRwLock::new(self.peer_authenticator)),
         };
 
-<<<<<<< HEAD
-pub struct TransportManagerStateUnicast {
-    // Outgoing and incoming opened (i.e. established) transports
-    pub(super) opened: AsyncArc<AsyncMutex<HashMap<ZenohId, Opened>>>,
-    // Incoming uninitialized transports
-    pub(super) incoming: AsyncArc<AsyncMutex<HashMap<LinkUnicast, Option<Vec<u8>>>>>,
-    // Established listeners
-    pub(super) protocols: Arc<Mutex<HashMap<LocatorProtocol, LinkManagerUnicast>>>,
-    // Established transports
-    pub(super) transports: Arc<Mutex<HashMap<ZenohId, Arc<TransportUnicastInner>>>>,
-}
-=======
         let params = TransportManagerParamsUnicast { config, state };
->>>>>>> 06a51168
 
         Ok(params)
     }
@@ -296,7 +279,7 @@
             .map(|(_, v)| v)
             .collect::<Vec<Arc<TransportUnicastInner>>>();
         for tu in tu_guard.drain(..) {
-            let _ = tu.close(tmsg::close_reason::GENERIC).await;
+            let _ = tu.close(Close::GENERIC).await;
         }
     }
 
