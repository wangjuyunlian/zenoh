//
// Copyright (c) 2017, 2020 ADLINK Technology Inc.
//
// This program and the accompanying materials are made available under the
// terms of the Eclipse Public License 2.0 which is available at
// http://www.eclipse.org/legal/epl-2.0, or the Apache License, Version 2.0
// which is available at https://www.apache.org/licenses/LICENSE-2.0.
//
// SPDX-License-Identifier: EPL-2.0 OR Apache-2.0
//
// Contributors:
//   ADLINK zenoh team, <zenoh@adlink-labs.tech>
//
use std::convert::TryFrom;

use super::decl::*;
use super::msg::*;

use crate::core::*;
use crate::io::WBuf;
use crate::link::Locator;

use zenoh_util::to_zint;

macro_rules! check {
    ($op:expr) => {
        if !$op {
            return false;
        }
    };
}

impl WBuf {
    pub fn write_frame_header(
        &mut self,
        ch: Channel,
        sn: ZInt,
        is_fragment: Option<bool>,
        attachment: Option<Attachment>,
    ) -> bool {
        if let Some(attachment) = attachment {
            check!(self.write_deco_attachment(&attachment, true));
        }

        let header = SessionMessage::make_frame_header(ch, is_fragment);

        self.write(header) && self.write_zint(sn)
    }

    pub fn write_session_message(&mut self, msg: &SessionMessage) -> bool {
        if let Some(attachment) = msg.get_attachment() {
            check!(self.write_deco_attachment(attachment, true));
        };

        check!(self.write(msg.header));
        match msg.get_body() {
            SessionBody::Frame(Frame { sn, payload, .. }) => {
                check!(self.write_zint(*sn));
                match payload {
                    FramePayload::Fragment { buffer, .. } => {
                        check!(self.write_rbuf_slices(&buffer));
                    }
                    FramePayload::Messages { messages } => {
                        for m in messages {
                            check!(self.write_zenoh_message(m));
                        }
                    }
                }
            }

            SessionBody::Scout(Scout { what, .. }) => {
                if let Some(w) = *what {
                    check!(self.write_zint(w));
                }
            }

            SessionBody::Hello(Hello {
                pid,
                whatami,
                locators,
            }) => {
                if let Some(pid) = pid {
                    check!(self.write_peerid(pid));
                }
                if let Some(w) = *whatami {
                    if w != whatami::BROKER {
                        check!(self.write_zint(w));
                    }
                }
                if let Some(locs) = locators {
                    check!(self.write_locators(locs.as_ref()));
                }
            }

            SessionBody::Open(Open {
                version,
                whatami,
                pid,
                lease,
                initial_sn,
                sn_resolution,
                locators,
            }) => {
                check!(self.write(*version));
                check!(self.write_zint(*whatami));
                check!(self.write_peerid(pid));
                check!(self.write_zint(*lease));
                check!(self.write_zint(*initial_sn));
                // Compute the options byte flags
                let mut options: u8 = 0;
                if sn_resolution.is_some() {
                    options |= smsg::flag::S;
                }
                if locators.is_some() {
                    options |= smsg::flag::L;
                }
                if options != 0 {
                    check!(self.write(options));
                    if let Some(snr) = *sn_resolution {
                        check!(self.write_zint(snr));
                    }
                    if let Some(locs) = locators {
                        check!(self.write_locators(locs.as_ref()));
                    }
                }
            }

            SessionBody::Accept(Accept {
                whatami,
                opid,
                apid,
                initial_sn,
                sn_resolution,
                lease,
                locators,
            }) => {
                check!(self.write_zint(*whatami));
                check!(self.write_peerid(opid));
                check!(self.write_peerid(apid));
                check!(self.write_zint(*initial_sn));
                // Compute the options byte flags
                let mut options: u8 = 0;
                if sn_resolution.is_some() {
                    options |= smsg::flag::S;
                }
                if lease.is_some() {
                    options |= smsg::flag::D;
                }
                if locators.is_some() {
                    options |= smsg::flag::L;
                }
                if options != 0 {
                    check!(self.write(options));
                    if let Some(snr) = *sn_resolution {
                        check!(self.write_zint(snr));
                    }
                    if let Some(l) = *lease {
                        check!(self.write_zint(l));
                    }
                    if let Some(locs) = locators {
                        check!(self.write_locators(locs.as_ref()));
                    }
                }
            }

            SessionBody::Close(Close { pid, reason, .. }) => {
                if let Some(p) = pid {
                    check!(self.write_peerid(p));
                }
                check!(self.write(*reason));
            }

            SessionBody::Sync(Sync { sn, count, .. }) => {
                check!(self.write_zint(*sn));
                if let Some(c) = *count {
                    check!(self.write_zint(c));
                }
            }

            SessionBody::AckNack(AckNack { sn, mask }) => {
                check!(self.write_zint(*sn));
                if let Some(m) = *mask {
                    check!(self.write_zint(m));
                }
            }

            SessionBody::KeepAlive(KeepAlive { pid }) => {
                if let Some(p) = pid {
                    check!(self.write_peerid(p));
                }
            }

            SessionBody::Ping(Ping { hash }) | SessionBody::Pong(Pong { hash }) => {
                check!(self.write_zint(*hash));
            }
        }

        true
    }

    pub fn write_zenoh_message(&mut self, msg: &ZenohMessage) -> bool {
        if let Some(attachment) = &msg.attachment {
            check!(self.write_deco_attachment(attachment, false));
        }
        if let Some(reply_context) = &msg.reply_context {
            check!(self.write_deco_reply_context(reply_context));
        }
        if let Some(data_info) = &msg.data_info {
            check!(self.write_deco_data_info(data_info));
        }

        check!(self.write(msg.header));
        match &msg.body {
            ZenohBody::Declare(Declare { declarations }) => {
                check!(self.write_declarations(&declarations));
            }

            ZenohBody::Data(Data { key, payload }) => {
                check!(self.write_reskey(&key));
<<<<<<< HEAD
=======
                if let Some(data_info) = info {
                    check!(self.write_datainfo(&data_info));
                }
>>>>>>> 80dbdd2a
                check!(self.write_rbuf(&payload));
            }

            ZenohBody::Unit(Unit {}) => {}

            ZenohBody::Pull(Pull {
                key,
                pull_id,
                max_samples,
                ..
            }) => {
                check!(self.write_reskey(&key));
                check!(self.write_zint(*pull_id));
                if let Some(n) = max_samples {
                    check!(self.write_zint(*n));
                }
            }

            ZenohBody::Query(Query {
                key,
                predicate,
                qid,
                target,
                consolidation,
            }) => {
                check!(self.write_reskey(&key));
                check!(self.write_string(predicate));
                check!(self.write_zint(*qid));
                if let Some(t) = target {
                    check!(self.write_query_target(t));
                }
                check!(self.write_consolidation(consolidation));
            }
        }

        true
    }

    fn write_deco_attachment(&mut self, attachment: &Attachment, session: bool) -> bool {
        if session {
            check!(self.write(attachment.encoding | smsg::id::ATTACHMENT));
        } else {
            check!(self.write(attachment.encoding | zmsg::id::ATTACHMENT));
        }
        self.write_rbuf(&attachment.buffer)
    }

    fn write_deco_reply_context(&mut self, reply_context: &ReplyContext) -> bool {
        let fflag = if reply_context.is_final {
            zmsg::flag::F
        } else {
            0
        };
        check!(self.write(zmsg::id::REPLY_CONTEXT | fflag));
        check!(self.write_zint(reply_context.qid));
        check!(self.write_zint(reply_context.source_kind));
        if let Some(pid) = &reply_context.replier_id {
            check!(self.write_bytes_array(&pid.id));
        }

        true
    }

    pub fn write_deco_data_info(&mut self, info: &DataInfo) -> bool {
        let header = zmsg::id::DATA_INFO;
        check!(self.write(header));

        let mut options = 0u8;
        if info.source_id.is_some() {
            options |= zmsg::info_flag::SRCID
        }
        if info.source_sn.is_some() {
            options |= zmsg::info_flag::SRCSN
        }
        if info.first_broker_id.is_some() {
            options |= zmsg::info_flag::BKRID
        }
        if info.first_broker_sn.is_some() {
            options |= zmsg::info_flag::BKRSN
        }
        if info.timestamp.is_some() {
            options |= zmsg::info_flag::TS
        }
        if info.kind.is_some() {
            options |= zmsg::info_flag::KIND
        }
        if info.encoding.is_some() {
            options |= zmsg::info_flag::ENC
        }
        check!(self.write(options));

        if let Some(pid) = &info.source_id {
            check!(self.write_peerid(pid));
        }
        if let Some(sn) = &info.source_sn {
            check!(self.write_zint(*sn));
        }
        if let Some(pid) = &info.first_broker_id {
            check!(self.write_peerid(pid));
        }
        if let Some(sn) = &info.first_broker_sn {
            check!(self.write_zint(*sn));
        }
        if let Some(ts) = &info.timestamp {
            check!(self.write_timestamp(&ts));
        }
        if let Some(kind) = &info.kind {
            check!(self.write_zint(*kind));
        }
        if let Some(enc) = &info.encoding {
            check!(self.write_zint(*enc));
        }

        true
    }

    pub fn write_properties(&mut self, props: &[Property]) {
        self.write_zint(to_zint!(props.len()));
        for p in props {
            self.write_property(p);
        }
    }

    fn write_property(&mut self, p: &Property) -> bool {
        self.write_zint(p.key) && self.write_bytes_array(&p.value)
    }

<<<<<<< HEAD
=======
    fn write_deco_attachment(&mut self, attachment: &Attachment, session: bool) -> bool {
        if session {
            check!(self.write(attachment.encoding | smsg::id::ATTACHMENT));
        } else {
            check!(self.write(attachment.encoding | zmsg::id::ATTACHMENT));
        }
        self.write_rbuf(&attachment.buffer)
    }

    fn write_deco_reply(&mut self, reply_context: &ReplyContext) -> bool {
        let fflag = if reply_context.is_final {
            zmsg::flag::F
        } else {
            0
        };
        check!(self.write(zmsg::id::REPLY_CONTEXT | fflag));
        check!(self.write_zint(reply_context.qid));
        check!(self.write_zint(reply_context.source_kind));
        if let Some(pid) = &reply_context.replier_id {
            check!(self.write_peerid(pid));
        }

        true
    }

>>>>>>> 80dbdd2a
    fn write_locators(&mut self, locators: &[Locator]) -> bool {
        check!(self.write_zint(to_zint!(locators.len())));
        for l in locators {
            check!(self.write_string(&l.to_string()));
        }

        true
    }

    fn write_declarations(&mut self, declarations: &[Declaration]) -> bool {
        check!(self.write_zint(to_zint!(declarations.len())));
        for l in declarations {
            check!(self.write_declaration(l));
        }
        true
    }

    fn write_declaration(&mut self, declaration: &Declaration) -> bool {
        use super::decl::{id::*, Declaration::*};

        macro_rules! write_key_decl {
            ($buf:ident, $flag:ident, $key:ident) => {{
                $buf.write(
                    $flag
                        | (if $key.is_numerical() {
                            zmsg::flag::K
                        } else {
                            0
                        }),
                ) && $buf.write_reskey($key)
            }};
        }

        match declaration {
            Resource { rid, key } => {
                let kflag = if key.is_numerical() { zmsg::flag::K } else { 0 };
                self.write(RESOURCE | kflag) && self.write_zint(*rid) && self.write_reskey(key)
            }

            ForgetResource { rid } => self.write(FORGET_RESOURCE) && self.write_zint(*rid),

            Subscriber { key, info } => {
                let kflag = if key.is_numerical() { zmsg::flag::K } else { 0 };
                let sflag = if info.mode == SubMode::Push && info.period.is_none() {
                    0
                } else {
                    zmsg::flag::S
                };
                let rflag = if info.reliability == Reliability::Reliable {
                    zmsg::flag::R
                } else {
                    0
                };
                self.write(SUBSCRIBER | rflag | sflag | kflag)
                    && self.write_reskey(key)
                    && (sflag == 0 || self.write_submode(&info.mode, &info.period))
            }

            ForgetSubscriber { key } => write_key_decl!(self, FORGET_SUBSCRIBER, key),
            Publisher { key } => write_key_decl!(self, PUBLISHER, key),
            ForgetPublisher { key } => write_key_decl!(self, FORGET_PUBLISHER, key),
            Queryable { key } => write_key_decl!(self, QUERYABLE, key),
            ForgetQueryable { key } => write_key_decl!(self, FORGET_QUERYABLE, key),
        }
    }

    fn write_submode(&mut self, mode: &SubMode, period: &Option<Period>) -> bool {
        let period_mask: u8 = if period.is_some() { id::PERIOD } else { 0x00 };
        check!(match mode {
            SubMode::Push => self.write(id::MODE_PUSH | period_mask),
            SubMode::Pull => self.write(id::MODE_PULL | period_mask),
        });
        if let Some(p) = period {
            self.write_zint(p.origin) && self.write_zint(p.period) && self.write_zint(p.duration)
        } else {
            true
        }
    }

    fn write_reskey(&mut self, key: &ResKey) -> bool {
        match key {
            ResKey::RId(rid) => self.write_zint(*rid),
            ResKey::RName(name) => self.write_zint(NO_RESOURCE_ID) && self.write_string(name),
            ResKey::RIdWithSuffix(rid, suffix) => {
                self.write_zint(*rid) && self.write_string(suffix)
            }
        }
    }

    fn write_query_target(&mut self, target: &QueryTarget) -> bool {
        self.write_zint(target.kind) && self.write_target(&target.target)
    }

    fn write_target(&mut self, target: &Target) -> bool {
        match target {
            Target::BestMatching => self.write_zint(0 as ZInt),
            Target::Complete { n } => self.write_zint(1 as ZInt) && self.write_zint(*n),
            Target::All => self.write_zint(2 as ZInt),
            Target::None => self.write_zint(3 as ZInt),
        }
    }

    fn write_consolidation(&mut self, consolidation: &QueryConsolidation) -> bool {
        match consolidation {
            QueryConsolidation::None => self.write_zint(0),
            QueryConsolidation::LastHop => self.write_zint(1),
            QueryConsolidation::Incremental => self.write_zint(2),
        }
    }

    fn write_peerid(&mut self, pid: &PeerId) -> bool {
        self.write_bytes_array(pid.as_slice())
    }

    fn write_timestamp(&mut self, tstamp: &Timestamp) -> bool {
        self.write_u64_as_zint(tstamp.get_time().as_u64())
            && self.write_bytes_array(tstamp.get_id().as_slice())
    }
}<|MERGE_RESOLUTION|>--- conflicted
+++ resolved
@@ -217,12 +217,6 @@
 
             ZenohBody::Data(Data { key, payload }) => {
                 check!(self.write_reskey(&key));
-<<<<<<< HEAD
-=======
-                if let Some(data_info) = info {
-                    check!(self.write_datainfo(&data_info));
-                }
->>>>>>> 80dbdd2a
                 check!(self.write_rbuf(&payload));
             }
 
@@ -280,7 +274,7 @@
         check!(self.write_zint(reply_context.qid));
         check!(self.write_zint(reply_context.source_kind));
         if let Some(pid) = &reply_context.replier_id {
-            check!(self.write_bytes_array(&pid.id));
+            check!(self.write_bytes_array(&pid.as_slice()));
         }
 
         true
@@ -350,34 +344,6 @@
         self.write_zint(p.key) && self.write_bytes_array(&p.value)
     }
 
-<<<<<<< HEAD
-=======
-    fn write_deco_attachment(&mut self, attachment: &Attachment, session: bool) -> bool {
-        if session {
-            check!(self.write(attachment.encoding | smsg::id::ATTACHMENT));
-        } else {
-            check!(self.write(attachment.encoding | zmsg::id::ATTACHMENT));
-        }
-        self.write_rbuf(&attachment.buffer)
-    }
-
-    fn write_deco_reply(&mut self, reply_context: &ReplyContext) -> bool {
-        let fflag = if reply_context.is_final {
-            zmsg::flag::F
-        } else {
-            0
-        };
-        check!(self.write(zmsg::id::REPLY_CONTEXT | fflag));
-        check!(self.write_zint(reply_context.qid));
-        check!(self.write_zint(reply_context.source_kind));
-        if let Some(pid) = &reply_context.replier_id {
-            check!(self.write_peerid(pid));
-        }
-
-        true
-    }
-
->>>>>>> 80dbdd2a
     fn write_locators(&mut self, locators: &[Locator]) -> bool {
         check!(self.write_zint(to_zint!(locators.len())));
         for l in locators {
